--- conflicted
+++ resolved
@@ -224,47 +224,16 @@
         "enum": ["Linux", "MacOS", "Windows"]
       }
     },
-<<<<<<< HEAD
-    "output": {
-      "type": "object",
-      "description": "An array of output examples used to demonstrate a component's output.",
-      "additionalProperties": false,
-      "properties": {
-        "examples": {
-          "type": "array",
-          "items": {
-            "type": "object",
-            "additionalProperties": false,
-            "required": ["body", "label"],
-            "properties": {
-              "body": {
-                "type": "string",
-                "description": "The output exmaple body. Markdown syntax is supported."
-              },
-              "global_log_schema_key": {
-                "type": "string",
-                "descripttion": "If these fields are inserted under a global log schema key, what is the name of that key?"
-              },
-              "label": {
-                "type": "string",
-                "description": "The output label. This will be used in the tab name if multiple output examples are provided."
-              }
-            }
-          }
-        },
-        "fields": {
-          "$ref": "#/definitions/fields"
-        }
-      }
-    },
-<<<<<<< HEAD:.meta/.schema.json
     "test_examples": {
       "type": "array",
       "description": "An array of example unit tests used to demonstrate appropriate tests for a component.",
       "items": {
         "type": "object",
         "additionalProperties": false,
-        "required": ["body", "label"],
+        "required": [
+          "body",
+          "label"
+        ],
         "properties": {
           "body": {
             "type": "string",
@@ -274,9 +243,9 @@
             "type": "string",
             "description": "The test label. This will be used in the tab name if multiple test examples are provided."
           }
-=======
-=======
->>>>>>> 49c5489f
+        }
+      }
+    },
     "permissions": {
       "type": "object",
       "description": "An object of permissions keyed by the permission's name.",
@@ -299,7 +268,6 @@
         "name": {
           "type": "string",
           "description": "The permission name."
->>>>>>> master:.meta/.schemas/meta.json
         }
       }
     },
@@ -692,26 +660,6 @@
           "$ref": "#/definitions/fields",
           "description": "The options provided by this transform, keyed by the option name."
         },
-<<<<<<< HEAD
-        "output": {
-          "type": "object",
-          "description": "Output examples of this transform",
-          "additionalProperties": false,
-          "properties": {
-            "log": {
-              "$ref": "#/definitions/output"
-            },
-            "metric": {
-              "$ref": "#/definitions/output"
-            }
-          }
-        },
-        "test_examples": {
-          "$ref": "#/definitions/test_examples",
-          "description": "Example tests for this transform."
-        },
-=======
->>>>>>> 49c5489f
         "output_types": {
           "$ref": "#/definitions/event_types",
           "description": "The types of events this transform outputs."
