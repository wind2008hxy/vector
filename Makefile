--- conflicted
+++ resolved
@@ -82,33 +82,29 @@
 test-integration-loki: ## Runs Loki integration tests
 	$(RUN) test-integration-loki
 
-<<<<<<< HEAD
+test-integration-pulsar: ## Runs Kafka integration tests
+	$(RUN) test-integration-pulsar
+
+test-integration-splunk: ## Runs Kafka integration tests
+	$(RUN) test-integration-splunk
+
+test-unit: ## Runs unit tests, tests which do not require additional services to be present
+	$(RUN) test-unit
+
+# Dev (foreign modules)
 ensure-has-wasm-toolchain: ### Configures a wasm toolchain for test artifact building, if required
 	rustup target add wasm32-wasi
 
-TEST_FOREIGN_MODULES := $(patsubst test-data/foreign_modules/%, target/wasm-wasi/release/%.wasm, $(wildcard test-data/foreign_modules/*))
+TEST_FOREIGN_MODULES := $(patsubst tests/data/foreign_modules/%, target/wasm-wasi/release/%.wasm, $(wildcard tests/data/foreign_modules/*))
 build-test-foreign-modules: $(TEST_FOREIGN_MODULES) ### Builds engine test modules, if required
 
 .ONESHELL:
 $(TEST_FOREIGN_MODULES): ensure-has-wasm-toolchain ### Build the target test module
-	cd $(patsubst target/wasm-wasi/release/%.wasm, test-data/foreign_modules/%, $@)
+	cd $(patsubst target/wasm/wasi/release/%.wasm, tests/data/foreign_modules/%, $@)
 	cargo build --target wasm32-wasi --release
 
 test-foreign-modules: build-test-foreign-modules  ### Run engine tests.
 	cargo test foreign_modules -- --nocapture
-
-clean: ## Remove build artifacts
-	@cargo clean
-=======
-test-integration-pulsar: ## Runs Kafka integration tests
-	$(RUN) test-integration-pulsar
->>>>>>> 9bd8264d
-
-test-integration-splunk: ## Runs Kafka integration tests
-	$(RUN) test-integration-splunk
-
-test-unit: ## Runs unit tests, tests which do not require additional services to be present
-	$(RUN) test-unit
 
 ##@ Checking
 
